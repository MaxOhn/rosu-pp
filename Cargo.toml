--- conflicted
+++ resolved
@@ -17,17 +17,7 @@
 tracing = ["rosu-map/tracing"]
 
 [dependencies]
-<<<<<<< HEAD
-async-std = { version = "1.9", optional = true }
-tokio = { version = "1.2", optional = true, default-features = false, features = ["fs", "io-util"] }
-wasm-bindgen = "0.2.87"
-
-[dev-dependencies]
-tokio = { version = "1.2", default-features = false, features = ["fs", "rt"] }
-
-[lib]
-crate-type = ["cdylib", "rlib"]
-=======
+wasm-bindgen = "0.2.92"
 rosu-map = { version = "0.1.1" }
 rosu-mods = { version = "0.1.0" }
 
@@ -38,5 +28,4 @@
 opt-level = 3
 
 [profile.test.package.rand_chacha]
-opt-level = 3
->>>>>>> 861135eb
+opt-level = 3